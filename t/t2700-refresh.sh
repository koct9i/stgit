#!/bin/sh

test_description='Run "stg refresh"'

. ./test-lib.sh

test_expect_success 'Initialize StGit stack' '
    stg init &&
    echo expected*.txt >> .git/info/exclude &&
    echo patches.txt >> .git/info/exclude &&
    echo show.txt >> .git/info/exclude &&
    echo diff.txt >> .git/info/exclude &&
    stg new p0 -m "base" &&
    for i in 1 2 3; do
        echo base >> foo$i.txt &&
        git add foo$i.txt
    done
    stg refresh &&
    for i in 1 2 3; do
        stg new p$i -m "foo $i" &&
        echo "foo $i" >> foo$i.txt &&
        stg refresh
    done
'

cat > expected.txt <<EOF
p0
p3
EOF
test_expect_success 'Refresh top patch' '
    echo bar 3 >> foo3.txt &&
    stg refresh &&
    stg status &&
    test -z "$(stg status)" &&
    stg patches foo3.txt > patches.txt &&
    test_cmp expected.txt patches.txt
'

cat > expected.txt <<EOF
p0
p2
EOF
test_expect_success 'Refresh middle patch' '
    stg status &&
    echo bar 2 >> foo2.txt &&
    stg refresh -p p2 &&
    stg status &&
    test -z "$(stg status)" &&
    stg patches foo2.txt > patches.txt &&
    test_cmp expected.txt patches.txt
'

cat > expected.txt <<EOF
p0
p1
EOF
test_expect_success 'Refresh bottom patch' '
    stg status &&
    echo bar 1 >> foo1.txt &&
    stg refresh -p p1 &&
    stg status &&
    test -z "$(stg status)" &&
    stg patches foo1.txt > patches.txt &&
    test_cmp expected.txt patches.txt
'

<<<<<<< HEAD
cat > expected.txt <<EOF
p0
p1
p4
EOF
cat > expected2.txt <<EOF
diff --git a/foo1.txt b/foo1.txt
index 728535d..6f34984 100644
--- a/foo1.txt
+++ b/foo1.txt
@@ -1,3 +1,4 @@
 base
 foo 1
 bar 1
+baz 1
EOF
cat > expected3.txt <<EOF
diff --git a/foo1.txt b/foo1.txt
index 6f34984..a80eb63 100644
--- a/foo1.txt
+++ b/foo1.txt
@@ -2,3 +2,4 @@ base
 foo 1
 bar 1
 baz 1
+blah 1
diff --git a/foo2.txt b/foo2.txt
index 415c9f5..43168f2 100644
--- a/foo2.txt
+++ b/foo2.txt
@@ -1,3 +1,4 @@
 base
 foo 2
 bar 2
+baz 2
EOF
test_expect_success 'Refresh --index' '
    stg status &&
    stg new p4 -m "refresh_index" &&
    echo baz 1 >> foo1.txt &&
    git add foo1.txt &&
    echo blah 1 >> foo1.txt &&
    echo baz 2 >> foo2.txt &&
    stg refresh --index &&
    stg patches foo1.txt > patches.txt &&
    git diff HEAD^..HEAD > show.txt &&
    stg diff > diff.txt &&
    test_cmp expected.txt patches.txt &&
    test_cmp expected2.txt show.txt &&
    test_cmp expected3.txt diff.txt &&
    stg new p5 -m "cleanup again" &&
    stg refresh
'
=======
test_expect_success 'Refresh moved files' '
    git mv foo1.txt foo1-new.txt &&
    stg refresh
'

>>>>>>> 466bfe50
test_done<|MERGE_RESOLUTION|>--- conflicted
+++ resolved
@@ -64,7 +64,6 @@
     test_cmp expected.txt patches.txt
 '
 
-<<<<<<< HEAD
 cat > expected.txt <<EOF
 p0
 p1
@@ -118,11 +117,10 @@
     stg new p5 -m "cleanup again" &&
     stg refresh
 '
-=======
+
 test_expect_success 'Refresh moved files' '
     git mv foo1.txt foo1-new.txt &&
     stg refresh
 '
 
->>>>>>> 466bfe50
 test_done